"""
Google Docs MCP Tools

This module provides MCP tools for interacting with Google Docs API and managing Google Docs via Drive.
"""
import logging
import asyncio
import io

from googleapiclient.http import MediaIoBaseDownload

# Auth & server utilities
from auth.service_decorator import require_google_service, require_multiple_services
from core.utils import extract_office_xml_text, handle_http_errors
from core.server import server
from core.comments import create_comment_tools

# Import helper functions for document operations
from gdocs.docs_helpers import (
    build_text_style,
    create_insert_text_request,
    create_insert_text_segment_request,
    create_delete_range_request,
    create_format_text_request,
    create_find_replace_request,
    create_insert_table_request,
    create_insert_page_break_request,
    create_insert_image_request,
    create_bullet_list_request,
    validate_operation,
    extract_document_text_simple,
    calculate_text_indices,
)

# Import document structure and table utilities
from gdocs.docs_structure import (
    parse_document_structure,
    find_tables,
    get_table_cell_indices,
    find_element_at_index,
    analyze_document_complexity
)
from gdocs.docs_tables import (
    build_table_population_requests,
    format_table_data,
    validate_table_data,
    extract_table_as_data,
    find_table_by_content
)

# Import operation managers for complex business logic
from gdocs.managers import (
    TableOperationManager,
    HeaderFooterManager,
    ValidationManager,
    BatchOperationManager
)

logger = logging.getLogger(__name__)

@server.tool()
@handle_http_errors("search_docs", is_read_only=True, service_type="docs")
@require_google_service("drive", "drive_read")
async def search_docs(
    service,
    user_google_email: str,
    query: str,
    page_size: int = 10,
) -> str:
    """
    Searches for Google Docs by name using Drive API (mimeType filter).

    Returns:
        str: A formatted list of Google Docs matching the search query.
    """
    logger.info(f"[search_docs] Email={user_google_email}, Query='{query}'")

    escaped_query = query.replace("'", "\\'")

    response = await asyncio.to_thread(
        service.files().list(
            q=f"name contains '{escaped_query}' and mimeType='application/vnd.google-apps.document' and trashed=false",
            pageSize=page_size,
            fields="files(id, name, createdTime, modifiedTime, webViewLink)"
        ).execute
    )
    files = response.get('files', [])
    if not files:
        return f"No Google Docs found matching '{query}'."

    output = [f"Found {len(files)} Google Docs matching '{query}':"]
    for f in files:
        output.append(
            f"- {f['name']} (ID: {f['id']}) Modified: {f.get('modifiedTime')} Link: {f.get('webViewLink')}"
        )
    return "\n".join(output)

@server.tool()
@handle_http_errors("get_doc_content", is_read_only=True, service_type="docs")
@require_multiple_services([
    {"service_type": "drive", "scopes": "drive_read", "param_name": "drive_service"},
    {"service_type": "docs", "scopes": "docs_read", "param_name": "docs_service"}
])
async def get_doc_content(
    drive_service,
    docs_service,
    user_google_email: str,
    document_id: str,
) -> str:
    """
    Retrieves content of a Google Doc or a Drive file (like .docx) identified by document_id.
    - Native Google Docs: Fetches content via Docs API.
    - Office files (.docx, etc.) stored in Drive: Downloads via Drive API and extracts text.

    Returns:
        str: The document content with metadata header.
    """
    logger.info(f"[get_doc_content] Invoked. Document/File ID: '{document_id}' for user '{user_google_email}'")

    # Step 2: Get file metadata from Drive
    file_metadata = await asyncio.to_thread(
        drive_service.files().get(
            fileId=document_id, fields="id, name, mimeType, webViewLink"
        ).execute
    )
    mime_type = file_metadata.get("mimeType", "")
    file_name = file_metadata.get("name", "Unknown File")
    web_view_link = file_metadata.get("webViewLink", "#")

    logger.info(f"[get_doc_content] File '{file_name}' (ID: {document_id}) has mimeType: '{mime_type}'")

    body_text = "" # Initialize body_text

    # Step 3: Process based on mimeType
    if mime_type == "application/vnd.google-apps.document":
        logger.info("[get_doc_content] Processing as native Google Doc.")
        doc_data = await asyncio.to_thread(
            docs_service.documents().get(
                documentId=document_id,
                includeTabsContent=True
            ).execute
        )
        # Tab header format constant
        TAB_HEADER_FORMAT = "\n--- TAB: {tab_name} ---\n"

        def extract_text_from_elements(elements, tab_name=None, depth=0):
            """Extract text from document elements (paragraphs, tables, etc.)"""
            # Prevent infinite recursion by limiting depth
            if depth > 5:
                return ""
            text_lines = []
            if tab_name:
                text_lines.append(TAB_HEADER_FORMAT.format(tab_name=tab_name))

            for element in elements:
                if 'paragraph' in element:
                    paragraph = element.get('paragraph', {})
                    para_elements = paragraph.get('elements', [])
                    current_line_text = ""
                    for pe in para_elements:
                        text_run = pe.get('textRun', {})
                        if text_run and 'content' in text_run:
                            current_line_text += text_run['content']
                    if current_line_text.strip():
                        text_lines.append(current_line_text)
                elif 'table' in element:
                    # Handle table content
                    table = element.get('table', {})
                    table_rows = table.get('tableRows', [])
                    for row in table_rows:
                        row_cells = row.get('tableCells', [])
                        for cell in row_cells:
                            cell_content = cell.get('content', [])
                            cell_text = extract_text_from_elements(cell_content, depth=depth + 1)
                            if cell_text.strip():
                                text_lines.append(cell_text)
            return "".join(text_lines)

        def process_tab_hierarchy(tab, level=0):
            """Process a tab and its nested child tabs recursively"""
            tab_text = ""

            if 'documentTab' in tab:
                tab_title = tab.get('documentTab', {}).get('title', 'Untitled Tab')
                # Add indentation for nested tabs to show hierarchy
                if level > 0:
                    tab_title = "    " * level + tab_title
                tab_body = tab.get('documentTab', {}).get('body', {}).get('content', [])
                tab_text += extract_text_from_elements(tab_body, tab_title)

            # Process child tabs (nested tabs)
            child_tabs = tab.get('childTabs', [])
            for child_tab in child_tabs:
                tab_text += process_tab_hierarchy(child_tab, level + 1)

            return tab_text

        processed_text_lines = []

        # Process main document body
        body_elements = doc_data.get('body', {}).get('content', [])
        main_content = extract_text_from_elements(body_elements)
        if main_content.strip():
            processed_text_lines.append(main_content)

        # Process all tabs
        tabs = doc_data.get('tabs', [])
        for tab in tabs:
            tab_content = process_tab_hierarchy(tab)
            if tab_content.strip():
                processed_text_lines.append(tab_content)

        body_text = "".join(processed_text_lines)
    else:
        logger.info(f"[get_doc_content] Processing as Drive file (e.g., .docx, other). MimeType: {mime_type}")

        export_mime_type_map = {
                # Example: "application/vnd.google-apps.spreadsheet"z: "text/csv",
                # Native GSuite types that are not Docs would go here if this function
                # was intended to export them. For .docx, direct download is used.
        }
        effective_export_mime = export_mime_type_map.get(mime_type)

        request_obj = (
            drive_service.files().export_media(fileId=document_id, mimeType=effective_export_mime)
            if effective_export_mime
            else drive_service.files().get_media(fileId=document_id)
        )

        fh = io.BytesIO()
        downloader = MediaIoBaseDownload(fh, request_obj)
        loop = asyncio.get_event_loop()
        done = False
        while not done:
            status, done = await loop.run_in_executor(None, downloader.next_chunk)

        file_content_bytes = fh.getvalue()

        office_text = extract_office_xml_text(file_content_bytes, mime_type)
        if office_text:
            body_text = office_text
        else:
            try:
                body_text = file_content_bytes.decode("utf-8")
            except UnicodeDecodeError:
                body_text = (
                    f"[Binary or unsupported text encoding for mimeType '{mime_type}' - "
                    f"{len(file_content_bytes)} bytes]"
                )

    header = (
        f'File: "{file_name}" (ID: {document_id}, Type: {mime_type})\n'
        f'Link: {web_view_link}\n\n--- CONTENT ---\n'
    )
    return header + body_text

@server.tool()
@handle_http_errors("list_docs_in_folder", is_read_only=True, service_type="docs")
@require_google_service("drive", "drive_read")
async def list_docs_in_folder(
    service,
    user_google_email: str,
    folder_id: str = 'root',
    page_size: int = 100
) -> str:
    """
    Lists Google Docs within a specific Drive folder.

    Returns:
        str: A formatted list of Google Docs in the specified folder.
    """
    logger.info(f"[list_docs_in_folder] Invoked. Email: '{user_google_email}', Folder ID: '{folder_id}'")

    rsp = await asyncio.to_thread(
        service.files().list(
            q=f"'{folder_id}' in parents and mimeType='application/vnd.google-apps.document' and trashed=false",
            pageSize=page_size,
            fields="files(id, name, modifiedTime, webViewLink)"
        ).execute
    )
    items = rsp.get('files', [])
    if not items:
        return f"No Google Docs found in folder '{folder_id}'."
    out = [f"Found {len(items)} Docs in folder '{folder_id}':"]
    for f in items:
        out.append(f"- {f['name']} (ID: {f['id']}) Modified: {f.get('modifiedTime')} Link: {f.get('webViewLink')}")
    return "\n".join(out)

@server.tool()
@handle_http_errors("create_doc", service_type="docs")
@require_google_service("docs", "docs_write")
async def create_doc(
    service,
    user_google_email: str,
    title: str,
    content: str = '',
) -> str:
    """
    Creates a new Google Doc and optionally inserts initial content.

    Returns:
        str: Confirmation message with document ID and link.
    """
    logger.info(f"[create_doc] Invoked. Email: '{user_google_email}', Title='{title}'")

    doc = await asyncio.to_thread(service.documents().create(body={'title': title}).execute)
    doc_id = doc.get('documentId')
    if content:
        requests = [create_insert_text_request(1, content)]
        await asyncio.to_thread(service.documents().batchUpdate(documentId=doc_id, body={'requests': requests}).execute)
    link = f"https://docs.google.com/document/d/{doc_id}/edit"
    msg = f"Created Google Doc '{title}' (ID: {doc_id}) for {user_google_email}. Link: {link}"
    logger.info(f"Successfully created Google Doc '{title}' (ID: {doc_id}) for {user_google_email}. Link: {link}")
    return msg


@server.tool()
@handle_http_errors("modify_doc_text", service_type="docs")
@require_google_service("docs", "docs_write")
async def modify_doc_text(
    service,
    user_google_email: str,
    document_id: str,
    start_index: int,
    end_index: int = None,
    text: str = None,
    bold: bool = None,
    italic: bool = None,
    underline: bool = None,
    font_size: int = None,
    font_family: str = None,
) -> str:
    """
    Modifies text in a Google Doc - can insert/replace text and/or apply formatting in a single operation.

    Args:
        user_google_email: User's Google email address
        document_id: ID of the document to update
        start_index: Start position for operation (0-based)
        end_index: End position for text replacement/formatting (if not provided with text, text is inserted)
        text: New text to insert or replace with (optional - can format existing text without changing it)
        bold: Whether to make text bold (True/False/None to leave unchanged)
        italic: Whether to make text italic (True/False/None to leave unchanged) 
        underline: Whether to underline text (True/False/None to leave unchanged)
        font_size: Font size in points
        font_family: Font family name (e.g., "Arial", "Times New Roman")

    Returns:
        str: Confirmation message with operation details
    """
    logger.info(f"[modify_doc_text] Doc={document_id}, start={start_index}, end={end_index}, text={text is not None}, formatting={any([bold, italic, underline, font_size, font_family])}")

    # Input validation
    validator = ValidationManager()
    
    is_valid, error_msg = validator.validate_document_id(document_id)
    if not is_valid:
        return f"Error: {error_msg}"
    
    # Validate that we have something to do
    if text is None and not any([bold is not None, italic is not None, underline is not None, font_size, font_family]):
        return "Error: Must provide either 'text' to insert/replace, or formatting parameters (bold, italic, underline, font_size, font_family)."
    
    # Validate text formatting params if provided
    if any([bold is not None, italic is not None, underline is not None, font_size, font_family]):
        is_valid, error_msg = validator.validate_text_formatting_params(bold, italic, underline, font_size, font_family)
        if not is_valid:
            return f"Error: {error_msg}"
            
        # For formatting, we need end_index
        if end_index is None:
            return "Error: 'end_index' is required when applying formatting."
            
        is_valid, error_msg = validator.validate_index_range(start_index, end_index)
        if not is_valid:
            return f"Error: {error_msg}"

    requests = []
    operations = []

    # Handle text insertion/replacement
    if text is not None:
        if end_index is not None and end_index > start_index:
            # Text replacement
            if start_index == 0:
                # Special case: Cannot delete at index 0 (first section break)
                # Instead, we insert new text at index 1 and then delete the old text
                requests.append(create_insert_text_request(1, text))
                adjusted_end = end_index + len(text)
                requests.append(create_delete_range_request(1 + len(text), adjusted_end))
                operations.append(f"Replaced text from index {start_index} to {end_index}")
            else:
                # Normal replacement: delete old text, then insert new text
                requests.extend([
                    create_delete_range_request(start_index, end_index),
                    create_insert_text_request(start_index, text)
                ])
                operations.append(f"Replaced text from index {start_index} to {end_index}")
        else:
            # Text insertion
            actual_index = 1 if start_index == 0 else start_index
            requests.append(create_insert_text_request(actual_index, text))
            operations.append(f"Inserted text at index {start_index}")

    # Handle formatting
    if any([bold is not None, italic is not None, underline is not None, font_size, font_family]):
        # Adjust range for formatting based on text operations
        format_start = start_index
        format_end = end_index
        
        if text is not None:
            if end_index is not None and end_index > start_index:
                # Text was replaced - format the new text
                format_end = start_index + len(text)
            else:
                # Text was inserted - format the inserted text  
                actual_index = 1 if start_index == 0 else start_index
                format_start = actual_index
                format_end = actual_index + len(text)
        
        # Handle special case for formatting at index 0
        if format_start == 0:
            format_start = 1
        if format_end is not None and format_end <= format_start:
            format_end = format_start + 1
            
        requests.append(create_format_text_request(format_start, format_end, bold, italic, underline, font_size, font_family))
        
        format_details = []
        if bold is not None: format_details.append(f"bold={bold}")
        if italic is not None: format_details.append(f"italic={italic}")  
        if underline is not None: format_details.append(f"underline={underline}")
        if font_size: format_details.append(f"font_size={font_size}")
        if font_family: format_details.append(f"font_family={font_family}")
        
        operations.append(f"Applied formatting ({', '.join(format_details)}) to range {format_start}-{format_end}")

    await asyncio.to_thread(
        service.documents().batchUpdate(
            documentId=document_id,
            body={'requests': requests}
        ).execute
    )

    link = f"https://docs.google.com/document/d/{document_id}/edit"
    operation_summary = "; ".join(operations)
    text_info = f" Text length: {len(text)} characters." if text else ""
    return f"{operation_summary} in document {document_id}.{text_info} Link: {link}"

@server.tool()
@handle_http_errors("find_and_replace_doc", service_type="docs")
@require_google_service("docs", "docs_write")
async def find_and_replace_doc(
    service,
    user_google_email: str,
    document_id: str,
    find_text: str,
    replace_text: str,
    match_case: bool = False,
) -> str:
    """
    Finds and replaces text throughout a Google Doc.

    Args:
        user_google_email: User's Google email address
        document_id: ID of the document to update
        find_text: Text to search for
        replace_text: Text to replace with
        match_case: Whether to match case exactly

    Returns:
        str: Confirmation message with replacement count
    """
    logger.info(f"[find_and_replace_doc] Doc={document_id}, find='{find_text}', replace='{replace_text}'")

    requests = [create_find_replace_request(find_text, replace_text, match_case)]

    result = await asyncio.to_thread(
        service.documents().batchUpdate(
            documentId=document_id,
            body={'requests': requests}
        ).execute
    )

    # Extract number of replacements from response
    replacements = 0
    if 'replies' in result and result['replies']:
        reply = result['replies'][0]
        if 'replaceAllText' in reply:
            replacements = reply['replaceAllText'].get('occurrencesChanged', 0)

    link = f"https://docs.google.com/document/d/{document_id}/edit"
    return f"Replaced {replacements} occurrence(s) of '{find_text}' with '{replace_text}' in document {document_id}. Link: {link}"

<<<<<<< HEAD
@server.tool()
@handle_http_errors("format_doc_text", service_type="docs")
@require_google_service("docs", "docs_write")
async def format_doc_text(
    service,
    user_google_email: str,
    document_id: str,
    start_index: int,
    end_index: int,
    bold: bool = None,
    italic: bool = None,
    underline: bool = None,
    font_size: int = None,
    font_family: str = None,
) -> str:
    """
    Applies text formatting to a specific range in a Google Doc.
    
    Args:
        user_google_email: User's Google email address
        document_id: ID of the document to update
        start_index: Start position of text to format (0-based)
        end_index: End position of text to format
        bold: Whether to make text bold (True/False/None to leave unchanged)
        italic: Whether to make text italic (True/False/None to leave unchanged)
        underline: Whether to underline text (True/False/None to leave unchanged)
        font_size: Font size in points
        font_family: Font family name (e.g., "Arial", "Times New Roman")
    
    Returns:
        str: Confirmation message with formatting details
    """
    logger.info(f"[format_doc_text] Doc={document_id}, range={start_index}-{end_index}")
    
    format_request = create_format_text_request(
        start_index, end_index, bold, italic, underline, font_size, font_family
    )
    
    if not format_request:
        return "No formatting changes specified. Please provide at least one formatting option."
    
    requests = [format_request]
    
    await asyncio.to_thread(
        service.documents().batchUpdate(
            documentId=document_id,
            body={'requests': requests}
        ).execute
    )
    
    # Build format changes description
    format_changes = []
    if bold is not None:
        format_changes.append(f"bold: {bold}")
    if italic is not None:
        format_changes.append(f"italic: {italic}")
    if underline is not None:
        format_changes.append(f"underline: {underline}")
    if font_size is not None:
        format_changes.append(f"font size: {font_size}pt")
    if font_family is not None:
        format_changes.append(f"font family: {font_family}")
    
    changes_str = ', '.join(format_changes)
    link = f"https://docs.google.com/document/d/{document_id}/edit"
    return f"Applied formatting ({changes_str}) to text from index {start_index} to {end_index} in document {document_id}. Link: {link}"
=======
>>>>>>> 03843478

@server.tool()
@handle_http_errors("insert_doc_elements", service_type="docs")
@require_google_service("docs", "docs_write")
async def insert_doc_elements(
    service,
    user_google_email: str,
    document_id: str,
    element_type: str,
    index: int,
    rows: int = None,
    columns: int = None,
    list_type: str = None,
    text: str = None,
) -> str:
    """
    Inserts structural elements like tables, lists, or page breaks into a Google Doc.

    Args:
        user_google_email: User's Google email address
        document_id: ID of the document to update
        element_type: Type of element to insert ("table", "list", "page_break")
        index: Position to insert element (0-based)
        rows: Number of rows for table (required for table)
        columns: Number of columns for table (required for table)
        list_type: Type of list ("UNORDERED", "ORDERED") (required for list)
        text: Initial text content for list items

    Returns:
        str: Confirmation message with insertion details
    """
    logger.info(f"[insert_doc_elements] Doc={document_id}, type={element_type}, index={index}")
    
    # Handle the special case where we can't insert at the first section break
    # If index is 0, bump it to 1 to avoid the section break
    if index == 0:
        logger.debug(f"Adjusting index from 0 to 1 to avoid first section break")
        index = 1

    requests = []

    if element_type == "table":
        if not rows or not columns:
            return "Error: 'rows' and 'columns' parameters are required for table insertion."

        requests.append(create_insert_table_request(index, rows, columns))
        description = f"table ({rows}x{columns})"

    elif element_type == "list":
        if not list_type:
            return "Error: 'list_type' parameter is required for list insertion ('UNORDERED' or 'ORDERED')."

        if not text:
            text = "List item"

        # Insert text first, then create list
        requests.extend([
            create_insert_text_request(index, text + '\n'),
            create_bullet_list_request(index, index + len(text), list_type)
        ])
        description = f"{list_type.lower()} list"

    elif element_type == "page_break":
        requests.append(create_insert_page_break_request(index))
        description = "page break"

    else:
        return f"Error: Unsupported element type '{element_type}'. Supported types: 'table', 'list', 'page_break'."

    await asyncio.to_thread(
        service.documents().batchUpdate(
            documentId=document_id,
            body={'requests': requests}
        ).execute
    )

    link = f"https://docs.google.com/document/d/{document_id}/edit"
    return f"Inserted {description} at index {index} in document {document_id}. Link: {link}"

@server.tool()
@handle_http_errors("insert_doc_image", service_type="docs")
@require_multiple_services([
    {"service_type": "docs", "scopes": "docs_write", "param_name": "docs_service"},
    {"service_type": "drive", "scopes": "drive_read", "param_name": "drive_service"}
])
async def insert_doc_image(
    docs_service,
    drive_service,
    user_google_email: str,
    document_id: str,
    image_source: str,
    index: int,
    width: int = None,
    height: int = None,
) -> str:
    """
    Inserts an image into a Google Doc from Drive or a URL.

    Args:
        user_google_email: User's Google email address
        document_id: ID of the document to update
        image_source: Drive file ID or public image URL
        index: Position to insert image (0-based)
        width: Image width in points (optional)
        height: Image height in points (optional)

    Returns:
        str: Confirmation message with insertion details
    """
    logger.info(f"[insert_doc_image] Doc={document_id}, source={image_source}, index={index}")
    
    # Handle the special case where we can't insert at the first section break
    # If index is 0, bump it to 1 to avoid the section break
    if index == 0:
        logger.debug(f"Adjusting index from 0 to 1 to avoid first section break")
        index = 1

    # Determine if source is a Drive file ID or URL
    is_drive_file = not (image_source.startswith('http://') or image_source.startswith('https://'))

    if is_drive_file:
        # Verify Drive file exists and get metadata
        try:
            file_metadata = await asyncio.to_thread(
                drive_service.files().get(
                    fileId=image_source,
                    fields="id, name, mimeType"
                ).execute
            )
            mime_type = file_metadata.get('mimeType', '')
            if not mime_type.startswith('image/'):
                return f"Error: File {image_source} is not an image (MIME type: {mime_type})."

            image_uri = f"https://drive.google.com/uc?id={image_source}"
            source_description = f"Drive file {file_metadata.get('name', image_source)}"
        except Exception as e:
            return f"Error: Could not access Drive file {image_source}: {str(e)}"
    else:
        image_uri = image_source
        source_description = "URL image"
<<<<<<< HEAD
    
    # Use helper function to create request
    request = create_insert_image_request(index, image_uri, width, height)
    requests = [request]
    
=======

    # Use helper to create image request
    requests = [create_insert_image_request(index, image_uri, width, height)]

>>>>>>> 03843478
    await asyncio.to_thread(
        docs_service.documents().batchUpdate(
            documentId=document_id,
            body={'requests': requests}
        ).execute
    )

    size_info = ""
    if width or height:
        size_info = f" (size: {width or 'auto'}x{height or 'auto'} points)"

    link = f"https://docs.google.com/document/d/{document_id}/edit"
    return f"Inserted {source_description}{size_info} at index {index} in document {document_id}. Link: {link}"

@server.tool()
@handle_http_errors("insert_doc_image_from_drive", service_type="docs")
@require_multiple_services([
    {"service_type": "drive", "scopes": "drive_read", "param_name": "drive_service"},
    {"service_type": "docs", "scopes": "docs_write", "param_name": "docs_service"}
])
async def insert_doc_image_from_drive(
    drive_service,
    docs_service,
    user_google_email: str,
    document_id: str,
    drive_file_name: str,
    index: int,
    width: int = None,
    height: int = None,
) -> str:
    """
    Searches for an image in Google Drive by name and inserts it into a Google Doc.
    Checks permissions first and provides helpful error messages if the image isn't publicly shared.
    
    Args:
        user_google_email: User's Google email address
        document_id: ID of the document to update
        drive_file_name: Name of the image file in Google Drive (e.g., "product_roadmap_2025.png")
        index: Position to insert image (0-based)
        width: Image width in points (optional)
        height: Image height in points (optional)
    
    Returns:
        str: Confirmation message with insertion details or error with instructions
    """
    logger.info(f"[insert_doc_image_from_drive] Doc={document_id}, file={drive_file_name}, index={index}")
    
    # Build search query for the specific file name
    escaped_name = drive_file_name.replace("'", "\\'")
    search_query = f"name = '{escaped_name}'"
    
    # Search for the file in Drive with permission information
    list_params = {
        "q": search_query,
        "pageSize": 5,
        "fields": "files(id, name, mimeType, webViewLink, permissions, shared)",
        "supportsAllDrives": True,
        "includeItemsFromAllDrives": True,
    }
    
    search_results = await asyncio.to_thread(
        drive_service.files().list(**list_params).execute
    )
    
    files = search_results.get('files', [])
    if not files:
        return f"❌ Error: File '{drive_file_name}' not found in Google Drive"
    
    # Use the first matching file
    file_info = files[0]
    file_id = file_info.get('id')
    file_name = file_info.get('name')
    mime_type = file_info.get('mimeType', '')
    
    # Check if it's an image file
    if not mime_type.startswith('image/'):
        logger.warning(f"File '{drive_file_name}' has MIME type '{mime_type}' which may not be an image")
    
    # Check permissions to see if file has "anyone with link" permission
    permissions = file_info.get('permissions', [])
    has_public_link = any(
        p.get('type') == 'anyone' and p.get('role') in ['reader', 'writer', 'commenter']
        for p in permissions
    )
    
    if not has_public_link:
        # File is not publicly accessible - provide helpful error message
        error_msg = [
            f"❌ **Permission Error**: Cannot insert image '{file_name}' into Google Doc",
            "",
            "**Issue**: The image is not shared with 'Anyone with the link'",
            "The Google Docs API requires images to be publicly accessible to insert them.",
            "",
            "**How to fix this:**",
            "1. Go to your Google Drive: https://drive.google.com",
            f"2. Find the file '{file_name}'",
            "3. Right-click on the file and select 'Share'",
            "4. Under 'General access', change from 'Restricted' to 'Anyone with the link'",
            "5. Set the permission to 'Viewer'",
            "6. Click 'Done'",
            "",
            f"**Direct link to file**: https://drive.google.com/file/d/{file_id}/view",
            "",
            "After changing the permissions, try inserting the image again."
        ]
        return "\n".join(error_msg)
    
    # File has public access - proceed with insertion
    # Use the correct Drive URL format for publicly shared images
    image_uri = f"https://drive.google.com/uc?export=view&id={file_id}"
    
    # Use helper function to create request
    request = create_insert_image_request(index, image_uri, width, height)
    requests = [request]
    
    try:
        await asyncio.to_thread(
            docs_service.documents().batchUpdate(
                documentId=document_id,
                body={'requests': requests}
            ).execute
        )
        
        size_info = ""
        if width or height:
            size_info = f" (size: {width or 'auto'}x{height or 'auto'} points)"
        
        link = f"https://docs.google.com/document/d/{document_id}/edit"
        return f"✅ Successfully inserted Drive image '{file_name}' (ID: {file_id}){size_info} at index {index} in document {document_id}. Link: {link}"
        
    except Exception as e:
        error_str = str(e)
        if "publicly accessible" in error_str or "forbidden" in error_str.lower():
            # Even though we checked permissions, the API might still reject it
            # This can happen if the sharing was just changed
            error_msg = [
                f"❌ **API Error**: Failed to insert image '{file_name}'",
                "",
                f"Error details: {error_str}",
                "",
                "**Possible causes:**",
                "1. The sharing permissions were recently changed and haven't propagated yet",
                "2. The file is in a shared drive with restricted access",
                "3. The image format is not supported",
                "",
                "**Try these solutions:**",
                "1. Wait a few seconds and try again",
                "2. Verify the file shows 'Anyone with the link' in Google Drive sharing settings",
                f"3. Try using the direct URL with insert_doc_image_url: https://drive.google.com/uc?export=view&id={file_id}",
                "",
                f"**File link**: https://drive.google.com/file/d/{file_id}/view"
            ]
            return "\n".join(error_msg)
        else:
            # Some other error occurred
            return f"❌ Error inserting image '{file_name}': {e}"

@server.tool()
@handle_http_errors("insert_doc_image_url", service_type="docs")
@require_google_service("docs", "docs_write")
async def insert_doc_image_url(
    service,
    user_google_email: str,
    document_id: str,
    image_url: str,
    index: int,
    width: int = None,
    height: int = None,
) -> str:
    """
    Inserts an image from a URL into a Google Doc.
    Simplified version that only works with URLs, not Drive files.
    
    Args:
        user_google_email: User's Google email address
        document_id: ID of the document to update
        image_url: Public image URL (must start with http:// or https://)
        index: Position to insert image (0-based)
        width: Image width in points (optional)
        height: Image height in points (optional)
    
    Returns:
        str: Confirmation message with insertion details
    """
    logger.info(f"[insert_doc_image_url] Doc={document_id}, url={image_url}, index={index}")
    
    if not (image_url.startswith('http://') or image_url.startswith('https://')):
        return "Error: image_url must be a valid HTTP/HTTPS URL"
    
    # Use helper function to create request
    request = create_insert_image_request(index, image_url, width, height)
    requests = [request]
    
    await asyncio.to_thread(
        service.documents().batchUpdate(
            documentId=document_id,
            body={'requests': requests}
        ).execute
    )
    
    size_info = ""
    if width or height:
        size_info = f" (size: {width or 'auto'}x{height or 'auto'} points)"
    
    link = f"https://docs.google.com/document/d/{document_id}/edit"
    return f"Inserted image from URL{size_info} at index {index} in document {document_id}. Link: {link}"

@server.tool()
@handle_http_errors("update_doc_headers_footers", service_type="docs")
@require_google_service("docs", "docs_write")
async def update_doc_headers_footers(
    service,
    user_google_email: str,
    document_id: str,
    section_type: str,
    content: str,
    header_footer_type: str = "DEFAULT",
) -> str:
    """
    Updates headers or footers in a Google Doc.

    Args:
        user_google_email: User's Google email address
        document_id: ID of the document to update
        section_type: Type of section to update ("header" or "footer")
        content: Text content for the header/footer
        header_footer_type: Type of header/footer ("DEFAULT", "FIRST_PAGE_ONLY", "EVEN_PAGE")

    Returns:
        str: Confirmation message with update details
    """
    logger.info(f"[update_doc_headers_footers] Doc={document_id}, type={section_type}")
    
    # Input validation
    validator = ValidationManager()
    
    is_valid, error_msg = validator.validate_document_id(document_id)
    if not is_valid:
        return f"Error: {error_msg}"
    
    is_valid, error_msg = validator.validate_header_footer_params(section_type, header_footer_type)
    if not is_valid:
        return f"Error: {error_msg}"
    
    is_valid, error_msg = validator.validate_text_content(content)
    if not is_valid:
        return f"Error: {error_msg}"

    # Use HeaderFooterManager to handle the complex logic
    header_footer_manager = HeaderFooterManager(service)
    
    success, message = await header_footer_manager.update_header_footer_content(
        document_id, section_type, content, header_footer_type
    )
    
    if success:
        link = f"https://docs.google.com/document/d/{document_id}/edit"
        return f"{message}. Link: {link}"
    else:
<<<<<<< HEAD
        # Look for existing footer of the specified type
        for fid, footer in footers.items():
            target_section = footer
            section_id = fid
            break  # Use first available footer for now
    
    if not target_section:
        return f"Error: No {section_type} found in document. Please create a {section_type} first in Google Docs."
    
    # Extract any existing text content to replace
    existing_text = ""
    content_elements = target_section.get('content', [])
    for element in content_elements:
        if 'paragraph' in element:
            para_elements = element.get('paragraph', {}).get('elements', [])
            for elem in para_elements:
                if 'textRun' in elem:
                    text_content = elem.get('textRun', {}).get('content', '')
                    # Skip just newlines
                    if text_content.strip():
                        existing_text = text_content.strip()
                        break
    
    requests = []
    
    # Use different strategies based on whether there's existing content
    if existing_text:
        # Use replaceAllText to replace existing content in the header/footer
        requests.append(create_find_replace_request(existing_text, content, match_case=False))
    else:
        # For empty headers/footers, we need to insert text
        # Get the first valid index position in the header/footer
        if content_elements:
            for element in content_elements:
                if 'paragraph' in element:
                    start_index = element.get('startIndex', 0)
                    # Insert at the beginning of the paragraph
                    requests.append(create_insert_text_segment_request(start_index, content, section_id))
                    break
    
    # Execute the requests if we have any
    if requests:
        await asyncio.to_thread(
            service.documents().batchUpdate(
                documentId=document_id,
                body={'requests': requests}
            ).execute
        )
        
        link = f"https://docs.google.com/document/d/{document_id}/edit"
        return f"Updated {section_type} content in document {document_id}. Link: {link}"
    
    return f"Error: Could not find content structure in {section_type} to update."

@server.tool()
@handle_http_errors("smart_format_text", service_type="docs")
@require_google_service("docs", "docs_write")
async def smart_format_text(
    service,
    user_google_email: str,
    document_id: str,
    target_text: str,
    occurrence: int = 1,
    bold: bool = None,
    italic: bool = None,
    underline: bool = None,
    font_size: int = None,
    font_family: str = None,
) -> str:
    """
    Finds and formats specific text in a Google Doc by searching for it.
    No need to know exact indices - just specify the text to format.
    
    Args:
        user_google_email: User's Google email address
        document_id: ID of the document to update
        target_text: Text to find and format
        occurrence: Which occurrence to format (1 for first, 2 for second, etc.)
        bold: Whether to make text bold (True/False/None to leave unchanged)
        italic: Whether to make text italic (True/False/None to leave unchanged)
        underline: Whether to underline text (True/False/None to leave unchanged)
        font_size: Font size in points
        font_family: Font family name (e.g., "Arial", "Times New Roman")
    
    Returns:
        str: Confirmation message with formatting details
    """
    logger.info(f"[smart_format_text] Doc={document_id}, target='{target_text}', occurrence={occurrence}")
    
    # First, get the document to extract text
    doc = await asyncio.to_thread(
        service.documents().get(documentId=document_id).execute
    )
    
    # Extract plain text using helper function
    full_text = extract_document_text_simple(doc)
    
    # Find the text indices using helper function
    start_index, end_index = calculate_text_indices(full_text, target_text, occurrence)
    
    if start_index == -1:
        return f"Text '{target_text}' not found (occurrence {occurrence}) in document {document_id}"
    
    # Apply formatting using the helper function
    format_request = create_format_text_request(
        start_index, end_index, bold, italic, underline, font_size, font_family
    )
    
    if not format_request:
        return "No formatting changes specified. Please provide at least one formatting option."
    
    requests = [format_request]
    
    await asyncio.to_thread(
        service.documents().batchUpdate(
            documentId=document_id,
            body={'requests': requests}
        ).execute
    )
    
    # Build format changes description
    format_changes = []
    if bold is not None:
        format_changes.append(f"bold: {bold}")
    if italic is not None:
        format_changes.append(f"italic: {italic}")
    if underline is not None:
        format_changes.append(f"underline: {underline}")
    if font_size is not None:
        format_changes.append(f"font size: {font_size}pt")
    if font_family is not None:
        format_changes.append(f"font family: {font_family}")
    
    changes_str = ', '.join(format_changes)
    link = f"https://docs.google.com/document/d/{document_id}/edit"
    return f"Applied formatting ({changes_str}) to '{target_text}' (occurrence {occurrence}) in document {document_id}. Link: {link}"

@server.tool()
@handle_http_errors("get_doc_text_positions", service_type="docs", is_read_only=True)
@require_google_service("docs", "docs_read")
async def get_doc_text_positions(
    service,
    user_google_email: str,
    document_id: str,
    search_text: str,
    max_occurrences: int = 10,
) -> str:
    """
    Finds all positions of specific text in a Google Doc.
    Useful for understanding document structure before applying edits.
    
    Args:
        user_google_email: User's Google email address
        document_id: ID of the document to search
        search_text: Text to find positions for
        max_occurrences: Maximum number of occurrences to return
    
    Returns:
        str: List of all positions where the text appears
    """
    logger.info(f"[get_doc_text_positions] Doc={document_id}, search='{search_text}'")
    
    # Get the document
    doc = await asyncio.to_thread(
        service.documents().get(documentId=document_id).execute
    )
    
    # Extract plain text using helper function
    full_text = extract_document_text_simple(doc)
    
    # Find all occurrences
    positions = []
    for i in range(1, max_occurrences + 1):
        start_index, end_index = calculate_text_indices(full_text, search_text, i)
        if start_index == -1:
            break
        positions.append({
            'occurrence': i,
            'start_index': start_index,
            'end_index': end_index,
            'preview': full_text[max(0, start_index-20):min(len(full_text), end_index+20)]
        })
    
    if not positions:
        return f"Text '{search_text}' not found in document {document_id}"
    
    # Format results
    results = [f"Found {len(positions)} occurrence(s) of '{search_text}':"]
    for pos in positions:
        preview = pos['preview'].replace('\n', '\\n')
        results.append(
            f"  {pos['occurrence']}. Index {pos['start_index']}-{pos['end_index']}: "
            f"...{preview}..."
        )
    
    link = f"https://docs.google.com/document/d/{document_id}/edit"
    results.append(f"\nDocument link: {link}")
    return '\n'.join(results)

@server.tool()
@handle_http_errors("extract_doc_plain_text", service_type="docs", is_read_only=True)
@require_google_service("docs", "docs_read")
async def extract_doc_plain_text(
    service,
    user_google_email: str,
    document_id: str,
    include_tables: bool = True,
) -> str:
    """
    Extracts plain text content from a Google Doc using simplified extraction.
    Useful for text analysis, search, or preparing content for other operations.
    
    Args:
        user_google_email: User's Google email address
        document_id: ID of the document
        include_tables: Whether to include text from tables
    
    Returns:
        str: Plain text content of the document
    """
    logger.info(f"[extract_doc_plain_text] Doc={document_id}")
    
    # Get the document
    doc = await asyncio.to_thread(
        service.documents().get(documentId=document_id).execute
    )
    
    # Get document title
    title = doc.get('title', 'Untitled Document')
    
    # Extract plain text using helper function
    plain_text = extract_document_text_simple(doc)
    
    # Count some basic statistics
    char_count = len(plain_text)
    word_count = len(plain_text.split())
    line_count = plain_text.count('\n') + 1
    
    link = f"https://docs.google.com/document/d/{document_id}/edit"
    
    return (
        f"Document: {title}\n"
        f"Statistics: {char_count} characters, {word_count} words, {line_count} lines\n"
        f"Link: {link}\n\n"
        f"--- PLAIN TEXT CONTENT ---\n"
        f"{plain_text}"
    )

@server.tool()
@handle_http_errors("smart_replace_and_format", service_type="docs")
@require_google_service("docs", "docs_write")
async def smart_replace_and_format(
    service,
    user_google_email: str,
    document_id: str,
    find_text: str,
    replace_text: str,
    bold: bool = None,
    italic: bool = None,
    underline: bool = None,
    font_size: int = None,
    font_family: str = None,
    match_case: bool = False,
) -> str:
    """
    Finds, replaces, and formats text in a single operation.
    Combines replacement and formatting for efficiency.
    
    Args:
        user_google_email: User's Google email address
        document_id: ID of the document to update
        find_text: Text to search for
        replace_text: Text to replace with
        bold: Apply bold to replaced text
        italic: Apply italic to replaced text
        underline: Apply underline to replaced text
        font_size: Font size for replaced text
        font_family: Font family for replaced text
        match_case: Whether to match case exactly
    
    Returns:
        str: Confirmation message with operation details
    """
    logger.info(f"[smart_replace_and_format] Doc={document_id}, find='{find_text}', replace='{replace_text}'")
    
    # First, get the document to understand structure
    doc = await asyncio.to_thread(
        service.documents().get(documentId=document_id).execute
    )
    
    # Extract text to find positions before replacement
    full_text = extract_document_text_simple(doc)
    
    # Count occurrences that will be replaced
    occurrences = 0
    search_text = find_text if match_case else find_text.lower()
    compare_text = full_text if match_case else full_text.lower()
    pos = 0
    while True:
        pos = compare_text.find(search_text, pos)
        if pos == -1:
            break
        occurrences += 1
        pos += len(search_text)
    
    if occurrences == 0:
        return f"Text '{find_text}' not found in document {document_id}"
    
    # Build requests - first replace, then format if needed
    requests = []
    
    # Replace all text
    requests.append(create_find_replace_request(find_text, replace_text, match_case))
    
    # If formatting is requested, we need to find and format the replaced text
    if any([bold is not None, italic is not None, underline is not None, 
            font_size is not None, font_family is not None]):
        
        # Note: After replacement, we'd need to re-fetch the document to get new indices
        # For now, we'll apply the formatting in a second batch update
        
        # Execute the replacement first
        await asyncio.to_thread(
            service.documents().batchUpdate(
                documentId=document_id,
                body={'requests': requests}
            ).execute
        )
        
        # Re-fetch document with replaced text
        doc = await asyncio.to_thread(
            service.documents().get(documentId=document_id).execute
        )
        
        # Extract new text
        new_text = extract_document_text_simple(doc)
        
        # Find all occurrences of the replaced text and format them
        format_requests = []
        for i in range(1, occurrences + 1):
            start_index, end_index = calculate_text_indices(new_text, replace_text, i)
            if start_index != -1:
                format_request = create_format_text_request(
                    start_index, end_index, bold, italic, underline, font_size, font_family
                )
                if format_request:
                    format_requests.append(format_request)
        
        if format_requests:
            await asyncio.to_thread(
                service.documents().batchUpdate(
                    documentId=document_id,
                    body={'requests': format_requests}
                ).execute
            )
        
        # Build format description
        format_changes = []
        if bold is not None:
            format_changes.append(f"bold: {bold}")
        if italic is not None:
            format_changes.append(f"italic: {italic}")
        if underline is not None:
            format_changes.append(f"underline: {underline}")
        if font_size is not None:
            format_changes.append(f"font size: {font_size}pt")
        if font_family is not None:
            format_changes.append(f"font family: {font_family}")
        
        format_str = f" and formatted ({', '.join(format_changes)})" if format_changes else ""
        link = f"https://docs.google.com/document/d/{document_id}/edit"
        return f"Replaced {occurrences} occurrence(s) of '{find_text}' with '{replace_text}'{format_str} in document {document_id}. Link: {link}"
    
    else:
        # Just replacement, no formatting
        result = await asyncio.to_thread(
            service.documents().batchUpdate(
                documentId=document_id,
                body={'requests': requests}
            ).execute
        )
        
        link = f"https://docs.google.com/document/d/{document_id}/edit"
        return f"Replaced {occurrences} occurrence(s) of '{find_text}' with '{replace_text}' in document {document_id}. Link: {link}"
=======
        return f"Error: {message}"
>>>>>>> 03843478

@server.tool()
@handle_http_errors("batch_update_doc", service_type="docs")
@require_google_service("docs", "docs_write")
async def batch_update_doc(
    service,
    user_google_email: str,
    document_id: str,
    operations: list,
) -> str:
    """
    Executes multiple document operations in a single atomic batch update.

    Args:
        user_google_email: User's Google email address
        document_id: ID of the document to update
        operations: List of operation dictionaries. Each operation should contain:
                   - type: Operation type ('insert_text', 'delete_text', 'replace_text', 'format_text', 'insert_table', 'insert_page_break')
                   - Additional parameters specific to each operation type

    Example operations:
        [
            {"type": "insert_text", "index": 1, "text": "Hello World"},
            {"type": "format_text", "start_index": 1, "end_index": 12, "bold": true},
            {"type": "insert_table", "index": 20, "rows": 2, "columns": 3}
        ]

    Returns:
        str: Confirmation message with batch operation results
    """
    logger.debug(f"[batch_update_doc] Doc={document_id}, operations={len(operations)}")
    
    # Input validation
    validator = ValidationManager()
    
    is_valid, error_msg = validator.validate_document_id(document_id)
    if not is_valid:
        return f"Error: {error_msg}"
    
<<<<<<< HEAD
    for i, op in enumerate(operations):
        # Validate operation using helper function
        is_valid, error = validate_operation(op)
        if not is_valid:
            return f"Error: Operation {i+1}: {error}"
        
        op_type = op.get('type')
        
        try:
            if op_type == 'insert_text':
                requests.append(create_insert_text_request(op['index'], op['text']))
                operation_descriptions.append(f"insert text at {op['index']}")
                
            elif op_type == 'delete_text':
                requests.append(create_delete_range_request(op['start_index'], op['end_index']))
                operation_descriptions.append(f"delete text {op['start_index']}-{op['end_index']}")
                
            elif op_type == 'replace_text':
                requests.extend([
                    create_delete_range_request(op['start_index'], op['end_index']),
                    create_insert_text_request(op['start_index'], op['text'])
                ])
                operation_descriptions.append(f"replace text {op['start_index']}-{op['end_index']}")
                
            elif op_type == 'format_text':
                format_request = create_format_text_request(
                    op['start_index'], op['end_index'],
                    op.get('bold'), op.get('italic'), op.get('underline'),
                    op.get('font_size'), op.get('font_family')
                )
                if format_request:
                    requests.append(format_request)
                    # Build format description
                    format_changes = []
                    if op.get('bold') is not None:
                        format_changes.append(f"bold: {op['bold']}")
                    if op.get('italic') is not None:
                        format_changes.append(f"italic: {op['italic']}")
                    if op.get('underline') is not None:
                        format_changes.append(f"underline: {op['underline']}")
                    if op.get('font_size') is not None:
                        format_changes.append(f"font size: {op['font_size']}pt")
                    if op.get('font_family') is not None:
                        format_changes.append(f"font family: {op['font_family']}")
                    operation_descriptions.append(f"format text {op['start_index']}-{op['end_index']} ({', '.join(format_changes)})")
                
            elif op_type == 'insert_table':
                requests.append(create_insert_table_request(op['index'], op['rows'], op['columns']))
                operation_descriptions.append(f"insert {op['rows']}x{op['columns']} table at {op['index']}")
                
            elif op_type == 'insert_page_break':
                requests.append(create_insert_page_break_request(op['index']))
                operation_descriptions.append(f"insert page break at {op['index']}")
                
            elif op_type == 'find_replace':
                requests.append(create_find_replace_request(
                    op['find_text'], op['replace_text'], op.get('match_case', False)
                ))
                operation_descriptions.append(f"find/replace '{op['find_text']}' → '{op['replace_text']}'")
                
        except Exception as e:
            return f"Error: Operation {i+1} ({op_type}) failed: {str(e)}"
=======
    is_valid, error_msg = validator.validate_batch_operations(operations)
    if not is_valid:
        return f"Error: {error_msg}"

    # Use BatchOperationManager to handle the complex logic
    batch_manager = BatchOperationManager(service)
>>>>>>> 03843478
    
    success, message, metadata = await batch_manager.execute_batch_operations(
        document_id, operations
    )
    
    if success:
        link = f"https://docs.google.com/document/d/{document_id}/edit"
        replies_count = metadata.get('replies_count', 0)
        return f"{message} on document {document_id}. API replies: {replies_count}. Link: {link}"
    else:
        return f"Error: {message}"

@server.tool()
@handle_http_errors("inspect_doc_structure", is_read_only=True, service_type="docs")
@require_google_service("docs", "docs_read")
async def inspect_doc_structure(
    service,
    user_google_email: str,
    document_id: str,
    detailed: bool = False,
) -> str:
    """
    Essential tool for finding safe insertion points and understanding document structure.

    USE THIS FOR:
    - Finding the correct index for table insertion
    - Understanding document layout before making changes
    - Locating existing tables and their positions
    - Getting document statistics and complexity info

    CRITICAL FOR TABLE OPERATIONS:
    ALWAYS call this BEFORE creating tables to get a safe insertion index.
    Look for "total_length" in the output - use values less than this for insertion.

    WHAT THE OUTPUT SHOWS:
    - total_elements: Number of document elements
    - total_length: Maximum safe index for insertion
    - tables: Number of existing tables
    - table_details: Position and dimensions of each table

    WORKFLOW:
    Step 1: Call this function
    Step 2: Note the "total_length" value
    Step 3: Use an index < total_length for table insertion
    Step 4: Create your table

    Args:
        user_google_email: User's Google email address
        document_id: ID of the document to inspect
        detailed: Whether to return detailed structure information

    Returns:
        str: JSON string containing document structure and safe insertion indices
    """
    logger.debug(f"[inspect_doc_structure] Doc={document_id}, detailed={detailed}")

    # Get the document
    doc = await asyncio.to_thread(
        service.documents().get(documentId=document_id).execute
    )

    if detailed:
        # Return full parsed structure
        structure = parse_document_structure(doc)

        # Simplify for JSON serialization
        result = {
            'title': structure['title'],
            'total_length': structure['total_length'],
            'statistics': {
                'elements': len(structure['body']),
                'tables': len(structure['tables']),
                'paragraphs': sum(1 for e in structure['body'] if e.get('type') == 'paragraph'),
                'has_headers': bool(structure['headers']),
                'has_footers': bool(structure['footers'])
            },
            'elements': []
        }

        # Add element summaries
        for element in structure['body']:
            elem_summary = {
                'type': element['type'],
                'start_index': element['start_index'],
                'end_index': element['end_index']
            }

            if element['type'] == 'table':
                elem_summary['rows'] = element['rows']
                elem_summary['columns'] = element['columns']
                elem_summary['cell_count'] = len(element.get('cells', []))
            elif element['type'] == 'paragraph':
                elem_summary['text_preview'] = element.get('text', '')[:100]

            result['elements'].append(elem_summary)

        # Add table details
        if structure['tables']:
            result['tables'] = []
            for i, table in enumerate(structure['tables']):
                table_data = extract_table_as_data(table)
                result['tables'].append({
                    'index': i,
                    'position': {'start': table['start_index'], 'end': table['end_index']},
                    'dimensions': {'rows': table['rows'], 'columns': table['columns']},
                    'preview': table_data[:3] if table_data else []  # First 3 rows
                })

    else:
        # Return basic analysis
        result = analyze_document_complexity(doc)

        # Add table information
        tables = find_tables(doc)
        if tables:
            result['table_details'] = []
            for i, table in enumerate(tables):
                result['table_details'].append({
                    'index': i,
                    'rows': table['rows'],
                    'columns': table['columns'],
                    'start_index': table['start_index'],
                    'end_index': table['end_index']
                })

    import json
    link = f"https://docs.google.com/document/d/{document_id}/edit"
    return f"Document structure analysis for {document_id}:\n\n{json.dumps(result, indent=2)}\n\nLink: {link}"

@server.tool()
@handle_http_errors("create_table_with_data", service_type="docs")
@require_google_service("docs", "docs_write")
async def create_table_with_data(
    service,
    user_google_email: str,
    document_id: str,
    table_data: list,
    index: int,
    bold_headers: bool = True,
) -> str:
    """
    Creates a table and populates it with data in one reliable operation.

    CRITICAL: YOU MUST CALL inspect_doc_structure FIRST TO GET THE INDEX!

    MANDATORY WORKFLOW - DO THESE STEPS IN ORDER:

    Step 1: ALWAYS call inspect_doc_structure first
    Step 2: Use the 'total_length' value from inspect_doc_structure as your index
    Step 3: Format data as 2D list: [["col1", "col2"], ["row1col1", "row1col2"]]
    Step 4: Call this function with the correct index and data

    EXAMPLE DATA FORMAT:
    table_data = [
        ["Header1", "Header2", "Header3"],    # Row 0 - headers
        ["Data1", "Data2", "Data3"],          # Row 1 - first data row
        ["Data4", "Data5", "Data6"]           # Row 2 - second data row
    ]

    CRITICAL INDEX REQUIREMENTS:
    - NEVER use index values like 1, 2, 10 without calling inspect_doc_structure first
    - ALWAYS get index from inspect_doc_structure 'total_length' field
    - Index must be a valid insertion point in the document

    DATA FORMAT REQUIREMENTS:
    - Must be 2D list of strings only
    - Each inner list = one table row
    - All rows MUST have same number of columns
    - Use empty strings "" for empty cells, never None
    - Use debug_table_structure after creation to verify results

    Args:
        user_google_email: User's Google email address
        document_id: ID of the document to update
        table_data: 2D list of strings - EXACT format: [["col1", "col2"], ["row1col1", "row1col2"]]
        index: Document position (MANDATORY: get from inspect_doc_structure 'total_length')
        bold_headers: Whether to make first row bold (default: true)

    Returns:
        str: Confirmation with table details and link
    """
    logger.debug(f"[create_table_with_data] Doc={document_id}, index={index}")
    
    # Input validation
    validator = ValidationManager()
    
    is_valid, error_msg = validator.validate_document_id(document_id)
    if not is_valid:
        return f"ERROR: {error_msg}"
    
    is_valid, error_msg = validator.validate_table_data(table_data)
    if not is_valid:
        return f"ERROR: {error_msg}"
    
    is_valid, error_msg = validator.validate_index(index, "Index")
    if not is_valid:
        return f"ERROR: {error_msg}"

    # Use TableOperationManager to handle the complex logic
    table_manager = TableOperationManager(service)
    
    # Try to create the table, and if it fails due to index being at document end, retry with index-1
    success, message, metadata = await table_manager.create_and_populate_table(
        document_id, table_data, index, bold_headers
    )
    
    # If it failed due to index being at or beyond document end, retry with adjusted index
    if not success and "must be less than the end index" in message:
        logger.debug(f"Index {index} is at document boundary, retrying with index {index - 1}")
        success, message, metadata = await table_manager.create_and_populate_table(
            document_id, table_data, index - 1, bold_headers
        )
    
    if success:
        link = f"https://docs.google.com/document/d/{document_id}/edit"
        rows = metadata.get('rows', 0)
        columns = metadata.get('columns', 0)
        populated_cells = metadata.get('populated_cells', 0)
        
        return f"SUCCESS: {message}. Table: {rows}x{columns}, Index: {index}. Link: {link}"
    else:
        return f"ERROR: {message}"


@server.tool()
@handle_http_errors("debug_table_structure", is_read_only=True, service_type="docs")
@require_google_service("docs", "docs_read")
async def debug_table_structure(
    service,
    user_google_email: str,
    document_id: str,
    table_index: int = 0,
) -> str:
    """
    ESSENTIAL DEBUGGING TOOL - Use this whenever tables don't work as expected.

    USE THIS IMMEDIATELY WHEN:
    - Table population put data in wrong cells
    - You get "table not found" errors
    - Data appears concatenated in first cell
    - Need to understand existing table structure
    - Planning to use populate_existing_table

    WHAT THIS SHOWS YOU:
    - Exact table dimensions (rows × columns)
    - Each cell's position coordinates (row,col)
    - Current content in each cell
    - Insertion indices for each cell
    - Table boundaries and ranges

    HOW TO READ THE OUTPUT:
    - "dimensions": "2x3" = 2 rows, 3 columns
    - "position": "(0,0)" = first row, first column
    - "current_content": What's actually in each cell right now
    - "insertion_index": Where new text would be inserted in that cell

    WORKFLOW INTEGRATION:
    1. After creating table → Use this to verify structure
    2. Before populating → Use this to plan your data format
    3. After population fails → Use this to see what went wrong
    4. When debugging → Compare your data array to actual table structure

    Args:
        user_google_email: User's Google email address
        document_id: ID of the document to inspect
        table_index: Which table to debug (0 = first table, 1 = second table, etc.)

    Returns:
        str: Detailed JSON structure showing table layout, cell positions, and current content
    """
    logger.debug(f"[debug_table_structure] Doc={document_id}, table_index={table_index}")

    # Get the document
    doc = await asyncio.to_thread(
        service.documents().get(documentId=document_id).execute
    )

    # Find tables
    tables = find_tables(doc)
    if table_index >= len(tables):
        return f"Error: Table index {table_index} not found. Document has {len(tables)} table(s)."

    table_info = tables[table_index]

    import json

    # Extract detailed cell information
    debug_info = {
        'table_index': table_index,
        'dimensions': f"{table_info['rows']}x{table_info['columns']}",
        'table_range': f"[{table_info['start_index']}-{table_info['end_index']}]",
        'cells': []
    }

    for row_idx, row in enumerate(table_info['cells']):
        row_info = []
        for col_idx, cell in enumerate(row):
            cell_debug = {
                'position': f"({row_idx},{col_idx})",
                'range': f"[{cell['start_index']}-{cell['end_index']}]",
                'insertion_index': cell.get('insertion_index', 'N/A'),
                'current_content': repr(cell.get('content', '')),
                'content_elements_count': len(cell.get('content_elements', []))
            }
            row_info.append(cell_debug)
        debug_info['cells'].append(row_info)

    link = f"https://docs.google.com/document/d/{document_id}/edit"
    return f"Table structure debug for table {table_index}:\n\n{json.dumps(debug_info, indent=2)}\n\nLink: {link}"


# Create comment management tools for documents
_comment_tools = create_comment_tools("document", "document_id")

# Extract and register the functions
read_doc_comments = _comment_tools['read_comments']
create_doc_comment = _comment_tools['create_comment']
reply_to_comment = _comment_tools['reply_to_comment']
resolve_comment = _comment_tools['resolve_comment']<|MERGE_RESOLUTION|>--- conflicted
+++ resolved
@@ -492,75 +492,6 @@
     link = f"https://docs.google.com/document/d/{document_id}/edit"
     return f"Replaced {replacements} occurrence(s) of '{find_text}' with '{replace_text}' in document {document_id}. Link: {link}"
 
-<<<<<<< HEAD
-@server.tool()
-@handle_http_errors("format_doc_text", service_type="docs")
-@require_google_service("docs", "docs_write")
-async def format_doc_text(
-    service,
-    user_google_email: str,
-    document_id: str,
-    start_index: int,
-    end_index: int,
-    bold: bool = None,
-    italic: bool = None,
-    underline: bool = None,
-    font_size: int = None,
-    font_family: str = None,
-) -> str:
-    """
-    Applies text formatting to a specific range in a Google Doc.
-    
-    Args:
-        user_google_email: User's Google email address
-        document_id: ID of the document to update
-        start_index: Start position of text to format (0-based)
-        end_index: End position of text to format
-        bold: Whether to make text bold (True/False/None to leave unchanged)
-        italic: Whether to make text italic (True/False/None to leave unchanged)
-        underline: Whether to underline text (True/False/None to leave unchanged)
-        font_size: Font size in points
-        font_family: Font family name (e.g., "Arial", "Times New Roman")
-    
-    Returns:
-        str: Confirmation message with formatting details
-    """
-    logger.info(f"[format_doc_text] Doc={document_id}, range={start_index}-{end_index}")
-    
-    format_request = create_format_text_request(
-        start_index, end_index, bold, italic, underline, font_size, font_family
-    )
-    
-    if not format_request:
-        return "No formatting changes specified. Please provide at least one formatting option."
-    
-    requests = [format_request]
-    
-    await asyncio.to_thread(
-        service.documents().batchUpdate(
-            documentId=document_id,
-            body={'requests': requests}
-        ).execute
-    )
-    
-    # Build format changes description
-    format_changes = []
-    if bold is not None:
-        format_changes.append(f"bold: {bold}")
-    if italic is not None:
-        format_changes.append(f"italic: {italic}")
-    if underline is not None:
-        format_changes.append(f"underline: {underline}")
-    if font_size is not None:
-        format_changes.append(f"font size: {font_size}pt")
-    if font_family is not None:
-        format_changes.append(f"font family: {font_family}")
-    
-    changes_str = ', '.join(format_changes)
-    link = f"https://docs.google.com/document/d/{document_id}/edit"
-    return f"Applied formatting ({changes_str}) to text from index {start_index} to {end_index} in document {document_id}. Link: {link}"
-=======
->>>>>>> 03843478
 
 @server.tool()
 @handle_http_errors("insert_doc_elements", service_type="docs")
@@ -701,18 +632,8 @@
     else:
         image_uri = image_source
         source_description = "URL image"
-<<<<<<< HEAD
-    
-    # Use helper function to create request
-    request = create_insert_image_request(index, image_uri, width, height)
-    requests = [request]
-    
-=======
-
     # Use helper to create image request
     requests = [create_insert_image_request(index, image_uri, width, height)]
-
->>>>>>> 03843478
     await asyncio.to_thread(
         docs_service.documents().batchUpdate(
             documentId=document_id,
@@ -972,394 +893,7 @@
         link = f"https://docs.google.com/document/d/{document_id}/edit"
         return f"{message}. Link: {link}"
     else:
-<<<<<<< HEAD
-        # Look for existing footer of the specified type
-        for fid, footer in footers.items():
-            target_section = footer
-            section_id = fid
-            break  # Use first available footer for now
-    
-    if not target_section:
-        return f"Error: No {section_type} found in document. Please create a {section_type} first in Google Docs."
-    
-    # Extract any existing text content to replace
-    existing_text = ""
-    content_elements = target_section.get('content', [])
-    for element in content_elements:
-        if 'paragraph' in element:
-            para_elements = element.get('paragraph', {}).get('elements', [])
-            for elem in para_elements:
-                if 'textRun' in elem:
-                    text_content = elem.get('textRun', {}).get('content', '')
-                    # Skip just newlines
-                    if text_content.strip():
-                        existing_text = text_content.strip()
-                        break
-    
-    requests = []
-    
-    # Use different strategies based on whether there's existing content
-    if existing_text:
-        # Use replaceAllText to replace existing content in the header/footer
-        requests.append(create_find_replace_request(existing_text, content, match_case=False))
-    else:
-        # For empty headers/footers, we need to insert text
-        # Get the first valid index position in the header/footer
-        if content_elements:
-            for element in content_elements:
-                if 'paragraph' in element:
-                    start_index = element.get('startIndex', 0)
-                    # Insert at the beginning of the paragraph
-                    requests.append(create_insert_text_segment_request(start_index, content, section_id))
-                    break
-    
-    # Execute the requests if we have any
-    if requests:
-        await asyncio.to_thread(
-            service.documents().batchUpdate(
-                documentId=document_id,
-                body={'requests': requests}
-            ).execute
-        )
-        
-        link = f"https://docs.google.com/document/d/{document_id}/edit"
-        return f"Updated {section_type} content in document {document_id}. Link: {link}"
-    
-    return f"Error: Could not find content structure in {section_type} to update."
-
-@server.tool()
-@handle_http_errors("smart_format_text", service_type="docs")
-@require_google_service("docs", "docs_write")
-async def smart_format_text(
-    service,
-    user_google_email: str,
-    document_id: str,
-    target_text: str,
-    occurrence: int = 1,
-    bold: bool = None,
-    italic: bool = None,
-    underline: bool = None,
-    font_size: int = None,
-    font_family: str = None,
-) -> str:
-    """
-    Finds and formats specific text in a Google Doc by searching for it.
-    No need to know exact indices - just specify the text to format.
-    
-    Args:
-        user_google_email: User's Google email address
-        document_id: ID of the document to update
-        target_text: Text to find and format
-        occurrence: Which occurrence to format (1 for first, 2 for second, etc.)
-        bold: Whether to make text bold (True/False/None to leave unchanged)
-        italic: Whether to make text italic (True/False/None to leave unchanged)
-        underline: Whether to underline text (True/False/None to leave unchanged)
-        font_size: Font size in points
-        font_family: Font family name (e.g., "Arial", "Times New Roman")
-    
-    Returns:
-        str: Confirmation message with formatting details
-    """
-    logger.info(f"[smart_format_text] Doc={document_id}, target='{target_text}', occurrence={occurrence}")
-    
-    # First, get the document to extract text
-    doc = await asyncio.to_thread(
-        service.documents().get(documentId=document_id).execute
-    )
-    
-    # Extract plain text using helper function
-    full_text = extract_document_text_simple(doc)
-    
-    # Find the text indices using helper function
-    start_index, end_index = calculate_text_indices(full_text, target_text, occurrence)
-    
-    if start_index == -1:
-        return f"Text '{target_text}' not found (occurrence {occurrence}) in document {document_id}"
-    
-    # Apply formatting using the helper function
-    format_request = create_format_text_request(
-        start_index, end_index, bold, italic, underline, font_size, font_family
-    )
-    
-    if not format_request:
-        return "No formatting changes specified. Please provide at least one formatting option."
-    
-    requests = [format_request]
-    
-    await asyncio.to_thread(
-        service.documents().batchUpdate(
-            documentId=document_id,
-            body={'requests': requests}
-        ).execute
-    )
-    
-    # Build format changes description
-    format_changes = []
-    if bold is not None:
-        format_changes.append(f"bold: {bold}")
-    if italic is not None:
-        format_changes.append(f"italic: {italic}")
-    if underline is not None:
-        format_changes.append(f"underline: {underline}")
-    if font_size is not None:
-        format_changes.append(f"font size: {font_size}pt")
-    if font_family is not None:
-        format_changes.append(f"font family: {font_family}")
-    
-    changes_str = ', '.join(format_changes)
-    link = f"https://docs.google.com/document/d/{document_id}/edit"
-    return f"Applied formatting ({changes_str}) to '{target_text}' (occurrence {occurrence}) in document {document_id}. Link: {link}"
-
-@server.tool()
-@handle_http_errors("get_doc_text_positions", service_type="docs", is_read_only=True)
-@require_google_service("docs", "docs_read")
-async def get_doc_text_positions(
-    service,
-    user_google_email: str,
-    document_id: str,
-    search_text: str,
-    max_occurrences: int = 10,
-) -> str:
-    """
-    Finds all positions of specific text in a Google Doc.
-    Useful for understanding document structure before applying edits.
-    
-    Args:
-        user_google_email: User's Google email address
-        document_id: ID of the document to search
-        search_text: Text to find positions for
-        max_occurrences: Maximum number of occurrences to return
-    
-    Returns:
-        str: List of all positions where the text appears
-    """
-    logger.info(f"[get_doc_text_positions] Doc={document_id}, search='{search_text}'")
-    
-    # Get the document
-    doc = await asyncio.to_thread(
-        service.documents().get(documentId=document_id).execute
-    )
-    
-    # Extract plain text using helper function
-    full_text = extract_document_text_simple(doc)
-    
-    # Find all occurrences
-    positions = []
-    for i in range(1, max_occurrences + 1):
-        start_index, end_index = calculate_text_indices(full_text, search_text, i)
-        if start_index == -1:
-            break
-        positions.append({
-            'occurrence': i,
-            'start_index': start_index,
-            'end_index': end_index,
-            'preview': full_text[max(0, start_index-20):min(len(full_text), end_index+20)]
-        })
-    
-    if not positions:
-        return f"Text '{search_text}' not found in document {document_id}"
-    
-    # Format results
-    results = [f"Found {len(positions)} occurrence(s) of '{search_text}':"]
-    for pos in positions:
-        preview = pos['preview'].replace('\n', '\\n')
-        results.append(
-            f"  {pos['occurrence']}. Index {pos['start_index']}-{pos['end_index']}: "
-            f"...{preview}..."
-        )
-    
-    link = f"https://docs.google.com/document/d/{document_id}/edit"
-    results.append(f"\nDocument link: {link}")
-    return '\n'.join(results)
-
-@server.tool()
-@handle_http_errors("extract_doc_plain_text", service_type="docs", is_read_only=True)
-@require_google_service("docs", "docs_read")
-async def extract_doc_plain_text(
-    service,
-    user_google_email: str,
-    document_id: str,
-    include_tables: bool = True,
-) -> str:
-    """
-    Extracts plain text content from a Google Doc using simplified extraction.
-    Useful for text analysis, search, or preparing content for other operations.
-    
-    Args:
-        user_google_email: User's Google email address
-        document_id: ID of the document
-        include_tables: Whether to include text from tables
-    
-    Returns:
-        str: Plain text content of the document
-    """
-    logger.info(f"[extract_doc_plain_text] Doc={document_id}")
-    
-    # Get the document
-    doc = await asyncio.to_thread(
-        service.documents().get(documentId=document_id).execute
-    )
-    
-    # Get document title
-    title = doc.get('title', 'Untitled Document')
-    
-    # Extract plain text using helper function
-    plain_text = extract_document_text_simple(doc)
-    
-    # Count some basic statistics
-    char_count = len(plain_text)
-    word_count = len(plain_text.split())
-    line_count = plain_text.count('\n') + 1
-    
-    link = f"https://docs.google.com/document/d/{document_id}/edit"
-    
-    return (
-        f"Document: {title}\n"
-        f"Statistics: {char_count} characters, {word_count} words, {line_count} lines\n"
-        f"Link: {link}\n\n"
-        f"--- PLAIN TEXT CONTENT ---\n"
-        f"{plain_text}"
-    )
-
-@server.tool()
-@handle_http_errors("smart_replace_and_format", service_type="docs")
-@require_google_service("docs", "docs_write")
-async def smart_replace_and_format(
-    service,
-    user_google_email: str,
-    document_id: str,
-    find_text: str,
-    replace_text: str,
-    bold: bool = None,
-    italic: bool = None,
-    underline: bool = None,
-    font_size: int = None,
-    font_family: str = None,
-    match_case: bool = False,
-) -> str:
-    """
-    Finds, replaces, and formats text in a single operation.
-    Combines replacement and formatting for efficiency.
-    
-    Args:
-        user_google_email: User's Google email address
-        document_id: ID of the document to update
-        find_text: Text to search for
-        replace_text: Text to replace with
-        bold: Apply bold to replaced text
-        italic: Apply italic to replaced text
-        underline: Apply underline to replaced text
-        font_size: Font size for replaced text
-        font_family: Font family for replaced text
-        match_case: Whether to match case exactly
-    
-    Returns:
-        str: Confirmation message with operation details
-    """
-    logger.info(f"[smart_replace_and_format] Doc={document_id}, find='{find_text}', replace='{replace_text}'")
-    
-    # First, get the document to understand structure
-    doc = await asyncio.to_thread(
-        service.documents().get(documentId=document_id).execute
-    )
-    
-    # Extract text to find positions before replacement
-    full_text = extract_document_text_simple(doc)
-    
-    # Count occurrences that will be replaced
-    occurrences = 0
-    search_text = find_text if match_case else find_text.lower()
-    compare_text = full_text if match_case else full_text.lower()
-    pos = 0
-    while True:
-        pos = compare_text.find(search_text, pos)
-        if pos == -1:
-            break
-        occurrences += 1
-        pos += len(search_text)
-    
-    if occurrences == 0:
-        return f"Text '{find_text}' not found in document {document_id}"
-    
-    # Build requests - first replace, then format if needed
-    requests = []
-    
-    # Replace all text
-    requests.append(create_find_replace_request(find_text, replace_text, match_case))
-    
-    # If formatting is requested, we need to find and format the replaced text
-    if any([bold is not None, italic is not None, underline is not None, 
-            font_size is not None, font_family is not None]):
-        
-        # Note: After replacement, we'd need to re-fetch the document to get new indices
-        # For now, we'll apply the formatting in a second batch update
-        
-        # Execute the replacement first
-        await asyncio.to_thread(
-            service.documents().batchUpdate(
-                documentId=document_id,
-                body={'requests': requests}
-            ).execute
-        )
-        
-        # Re-fetch document with replaced text
-        doc = await asyncio.to_thread(
-            service.documents().get(documentId=document_id).execute
-        )
-        
-        # Extract new text
-        new_text = extract_document_text_simple(doc)
-        
-        # Find all occurrences of the replaced text and format them
-        format_requests = []
-        for i in range(1, occurrences + 1):
-            start_index, end_index = calculate_text_indices(new_text, replace_text, i)
-            if start_index != -1:
-                format_request = create_format_text_request(
-                    start_index, end_index, bold, italic, underline, font_size, font_family
-                )
-                if format_request:
-                    format_requests.append(format_request)
-        
-        if format_requests:
-            await asyncio.to_thread(
-                service.documents().batchUpdate(
-                    documentId=document_id,
-                    body={'requests': format_requests}
-                ).execute
-            )
-        
-        # Build format description
-        format_changes = []
-        if bold is not None:
-            format_changes.append(f"bold: {bold}")
-        if italic is not None:
-            format_changes.append(f"italic: {italic}")
-        if underline is not None:
-            format_changes.append(f"underline: {underline}")
-        if font_size is not None:
-            format_changes.append(f"font size: {font_size}pt")
-        if font_family is not None:
-            format_changes.append(f"font family: {font_family}")
-        
-        format_str = f" and formatted ({', '.join(format_changes)})" if format_changes else ""
-        link = f"https://docs.google.com/document/d/{document_id}/edit"
-        return f"Replaced {occurrences} occurrence(s) of '{find_text}' with '{replace_text}'{format_str} in document {document_id}. Link: {link}"
-    
-    else:
-        # Just replacement, no formatting
-        result = await asyncio.to_thread(
-            service.documents().batchUpdate(
-                documentId=document_id,
-                body={'requests': requests}
-            ).execute
-        )
-        
-        link = f"https://docs.google.com/document/d/{document_id}/edit"
-        return f"Replaced {occurrences} occurrence(s) of '{find_text}' with '{replace_text}' in document {document_id}. Link: {link}"
-=======
         return f"Error: {message}"
->>>>>>> 03843478
 
 @server.tool()
 @handle_http_errors("batch_update_doc", service_type="docs")
@@ -1399,77 +933,12 @@
     if not is_valid:
         return f"Error: {error_msg}"
     
-<<<<<<< HEAD
-    for i, op in enumerate(operations):
-        # Validate operation using helper function
-        is_valid, error = validate_operation(op)
-        if not is_valid:
-            return f"Error: Operation {i+1}: {error}"
-        
-        op_type = op.get('type')
-        
-        try:
-            if op_type == 'insert_text':
-                requests.append(create_insert_text_request(op['index'], op['text']))
-                operation_descriptions.append(f"insert text at {op['index']}")
-                
-            elif op_type == 'delete_text':
-                requests.append(create_delete_range_request(op['start_index'], op['end_index']))
-                operation_descriptions.append(f"delete text {op['start_index']}-{op['end_index']}")
-                
-            elif op_type == 'replace_text':
-                requests.extend([
-                    create_delete_range_request(op['start_index'], op['end_index']),
-                    create_insert_text_request(op['start_index'], op['text'])
-                ])
-                operation_descriptions.append(f"replace text {op['start_index']}-{op['end_index']}")
-                
-            elif op_type == 'format_text':
-                format_request = create_format_text_request(
-                    op['start_index'], op['end_index'],
-                    op.get('bold'), op.get('italic'), op.get('underline'),
-                    op.get('font_size'), op.get('font_family')
-                )
-                if format_request:
-                    requests.append(format_request)
-                    # Build format description
-                    format_changes = []
-                    if op.get('bold') is not None:
-                        format_changes.append(f"bold: {op['bold']}")
-                    if op.get('italic') is not None:
-                        format_changes.append(f"italic: {op['italic']}")
-                    if op.get('underline') is not None:
-                        format_changes.append(f"underline: {op['underline']}")
-                    if op.get('font_size') is not None:
-                        format_changes.append(f"font size: {op['font_size']}pt")
-                    if op.get('font_family') is not None:
-                        format_changes.append(f"font family: {op['font_family']}")
-                    operation_descriptions.append(f"format text {op['start_index']}-{op['end_index']} ({', '.join(format_changes)})")
-                
-            elif op_type == 'insert_table':
-                requests.append(create_insert_table_request(op['index'], op['rows'], op['columns']))
-                operation_descriptions.append(f"insert {op['rows']}x{op['columns']} table at {op['index']}")
-                
-            elif op_type == 'insert_page_break':
-                requests.append(create_insert_page_break_request(op['index']))
-                operation_descriptions.append(f"insert page break at {op['index']}")
-                
-            elif op_type == 'find_replace':
-                requests.append(create_find_replace_request(
-                    op['find_text'], op['replace_text'], op.get('match_case', False)
-                ))
-                operation_descriptions.append(f"find/replace '{op['find_text']}' → '{op['replace_text']}'")
-                
-        except Exception as e:
-            return f"Error: Operation {i+1} ({op_type}) failed: {str(e)}"
-=======
     is_valid, error_msg = validator.validate_batch_operations(operations)
     if not is_valid:
         return f"Error: {error_msg}"
 
     # Use BatchOperationManager to handle the complex logic
     batch_manager = BatchOperationManager(service)
->>>>>>> 03843478
     
     success, message, metadata = await batch_manager.execute_batch_operations(
         document_id, operations
